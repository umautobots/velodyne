--- conflicted
+++ resolved
@@ -195,7 +195,7 @@
         tmp.bytes[0] = block.data[k];
         tmp.bytes[1] = block.data[k+1];
 
-        float distance = tmp.uint * DISTANCE_RESOLUTION;
+        float distance = tmp.uint * calibration_.distance_resolution_m;
         distance += corrections.dist_correction;
         if (!pointInRange(distance)) continue;
 
@@ -205,15 +205,10 @@
              && block.rotation <= config_.max_angle
              && config_.min_angle < config_.max_angle)
              ||(config_.min_angle > config_.max_angle 
-<<<<<<< HEAD
              && (raw->blocks[i].rotation <= config_.max_angle 
              || raw->blocks[i].rotation >= config_.min_angle))){
           float distance = tmp.uint * calibration_.distance_resolution_m;
           distance += corrections.dist_correction;
-=======
-             && (block.rotation <= config_.max_angle
-             || block.rotation >= config_.min_angle))){
->>>>>>> 18161252
   
           float cos_vert_angle = corrections.cos_vert_correction;
           float sin_vert_angle = corrections.sin_vert_correction;
@@ -379,7 +374,7 @@
           tmp.bytes[0] = raw->blocks[block].data[k];
           tmp.bytes[1] = raw->blocks[block].data[k+1];
           
-          float distance = tmp.uint * DISTANCE_RESOLUTION;
+          float distance = tmp.uint * calibration_.distance_resolution_m;
           distance += corrections.dist_correction;
 
           // skip the point if out of range
@@ -398,13 +393,10 @@
                && (azimuth_corrected <= config_.max_angle 
                || azimuth_corrected >= config_.min_angle))){
 
-<<<<<<< HEAD
             // convert polar coordinates to Euclidean XYZ
             float distance = tmp.uint * calibration_.distance_resolution_m;
             distance += corrections.dist_correction;
             
-=======
->>>>>>> 18161252
             float cos_vert_angle = corrections.cos_vert_correction;
             float sin_vert_angle = corrections.sin_vert_correction;
             float cos_rot_correction = corrections.cos_rot_correction;
